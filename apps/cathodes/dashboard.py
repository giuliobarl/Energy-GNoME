from functools import partial
from io import StringIO
from itertools import product

from bokeh.models import HoverTool, HTMLTemplateFormatter
import hvplot.pandas
import numpy as np
import pandas as pd
import panel as pn
import requests

# CONSTANTS (settings)
TITLE = "Database-Name: Material class 1 explorer"
# DATA_PATH = "https://raw.githubusercontent.com/paolodeangelis/temp_panel/main/data/mclass1.json"
DATA_PATH_TEMPLATE = "https://raw.githubusercontent.com/paolodeangelis/Energy-GNoME/main/data/final/cathodes/{ctype}/{ion}/candidates.json"
BIB_FILE = (
    "https://raw.githubusercontent.com/paolodeangelis/temp_panel/main/assets/gnome-energy.bib"
)
RIS_FILE = (
    "https://raw.githubusercontent.com/paolodeangelis/temp_panel/main/assets/gnome-energy.ris"
)
ACCENT = "#3abccd"
PALETTE = [
    "#50c4d3",
    "#efa04b",
    "#f16c90",
    "#426ba2",
    "#d7fbc0",
    "#ffd29b",
    "#fe8580",
    "#009b8f",
    "#73bced",
]
WORKING_IONS = ["Li", "Na", "Mg", "K", "Ca", "Cs"]
WORKING_IONS_ACTIVE = ["Li", "Na", "Mg"]
CATHODE_TYPE = ["insertion"]
CATEGORY = "Working Ion"
CATEGORY_ACTIVE = WORKING_IONS_ACTIVE
COLUMNS = [
    "Material Id",
    "Composition",
    "Crystal System",
    "Formation Energy (eV/atom)",
    "Formula",
    "Average Voltage (V)",
    "Average Voltage (deviation) (V)",
    "AI-experts confidence (-)",
    "AI-experts confidence (deviation) (-)",
    "Max Volume expansion (%)",
    "Max Volume expansion (deviation) (%)",
    "Stability charge (eV/atom)",
    "Stability charge phase (deviation) (eV/atom)",
    "Stability discharge (eV/atom)",
    "Stability discharge (deviation) (eV/atom)",
    "Volumetric capacity (mAh/L)",
    "Gravimetric capacity (mAh/g)",
    "Volumetric energy (Wh/L)",
    "Gravimetric energy (Wh/kg)",
    "Ranking",
    "File",
]
COLUMNS_ACTIVE = [
    "Material Id",
    "Composition",
    "Average Voltage (V)",
    "AI-experts confidence (-)",
    # "Max Volume expansion (%)",
    # "Stability charge (eV/atom)",
    # "File",
]
N_ROW = 12
SIDEBAR_W = 380
SIDEBAR_WIDGET_W = 320
PLOT_SIZE = [900, 500]  # WxH
TABLE_FORMATTER = {
    "File": HTMLTemplateFormatter(
        template=r'<code><a href="https://raw.githubusercontent.com/paolodeangelis/temp_panel/main/data/cif/test1.cif?download=1" download="<%= value %>.cif" target="_blank"> <i class="fas fa-external-link-alt"></i> <%= value %>.cif </a></code>'  # noqa: E501, W505
    )
    # HTMLTemplateFormatter(template=r'<code><a href="file:///C:/Users/Paolo/OneDrive%20-%20Politecnico%20di%20Torino/3-Articoli/2024-GNoME/plots/<%= value %>.cif?download=1" download="realname.cif" > <%= value %>.cif </a></code>') # noqa: E501, W505
}
ABOUT_W = 500
ABOUT_MSG = """
# About
Lorem ipsum dolor sit amet, consectetur adipiscing elit.
Proin id porttitor dui. In neque lectus, malesuada sed arcu vitae, cursus tincidunt nisl. Etiam lacinia congue porttitor. Orci varius natoque penatibus et magnis dis parturient montes, nascetur ridiculus mus. Donec mollis id justo eu mattis. Duis quis vulputate massa. Morbi est tortor, fermentum in neque non, aliquet suscipit justo. Sed sed odio efficitur, viverra ante fermentum, pulvinar ex. Sed id bibendum elit, faucibus convallis dui. Donec eu pulvinar orci.
Nullam et libero vitae orci molestie gravida at nec risus. Nam ipsum sapien, lacinia molestie nulla quis, ornare laoreet velit. Maecenas nec volutpat nulla. Ut erat ipsum, porttitor vel bibendum in, volutpat in ex. Vestibulum vel odio orci.
Proin eget turpis et erat faucibus feugiat non vel nisi. Ut sed erat sed ligula cursus bibendum. Proin ultricies accumsan diam, vitae fermentum nulla commodo in. Nulla vehicula odio sit amet dictum tristique. Phasellus non posuere mi, vel vehicula neque. Donec leo turpis, iaculis vel enim eget, convallis elementum mi. Donec euismod mattis orci et interdum.

If you find this dataset valuable, please consider citing the original work:

> De Angelis, Paolo, et al. "Article Title to be defiened" *Journal*.

"""
FOOTER = f"""
<link rel="stylesheet"
href="https://cdn.jsdelivr.net/npm/@tabler/icons-webfont@latest/dist/tabler-icons.min.css" />

<footer style="color: #777; padding: 0px; text-align: center;
line-height: 1.0; width: 100%; margin-left: auto; margin-right: auto;">
    <p style="font-size: 1.2em; margin-top: 0px; margin-bottom: 0.2em;">
        <a href="https://paolodeangelis.github.io/" style="color: #777;
        text-decoration: none;" target="_blank" >
            <i class="ti ti-code"
            style="vertical-align: middle; font-size: 1.25em;"></i>
            with
            <i class="ti ti-heart-filled"
            style="vertical-align: middle; font-size: 1.25em;"></i>
            by <strong style="color: #555"
            onmouseover="this.style.color='{ACCENT}'"
            onmouseout="this.style.color='#555'">
            Paolo De Angelis
            </strong>
        </a>
    </p>
    <p style="font-size: 0.85em; margin-top: 0px">
        Made entirely with OSS packages:
        <a href="https://panel.holoviz.org/"
        style="color: #555; text-decoration: none;"
        target="_blank"
        onmouseover="this.style.color='{ACCENT}'"
        onmouseout="this.style.color='#555'">
        <strong>Panel</strong>
        </a>,
        <a href="https://holoviews.org/"
        style="color: #555; text-decoration: none;"
        target="_blank" onmouseover="this.style.color='{ACCENT}'"
        onmouseout="this.style.color='#555'">
        <strong>Holoviews</strong>
        </a>,
        <a href="https://bokeh.org/"
        style="color: #555; text-decoration: none;"
        target="_blank"
        onmouseover="this.style.color='{ACCENT}'"
        onmouseout="this.style.color='#555'">
        <strong>Bokeh</strong>
        </a>,
        <a href="https://pandas.pydata.org/"
        style="color: #555; text-decoration: none;" target="_blank"
        onmouseover="this.style.color='{ACCENT}'"
        onmouseout="this.style.color='#555'">
        <strong>Pandas</strong>
        </a>,
        <a href="https://numpy.org/"
        style="color: #555; text-decoration: none;" target="_blank"
        onmouseover="this.style.color='{ACCENT}'"
        onmouseout="this.style.color='#555'">
        <strong>Numpy</strong>
        </a>.
    </p>

</footer>
"""

# Database
global df


@pn.cache
def initialize_data() -> pd.DataFrame:
    """
    Load and initialize datasets for different working ions efficiently for use in a Panel dashboard.

    This function dynamically loads datasets for each working ion, merges them,
    and adds a column specifying the working ion. It ensures efficient memory usage and fast execution.

    Returns:
        pd.DataFrame: The merged DataFrame with additional columns and the working ion specified.
    """

    # Use a generator to load and process data lazily
    def load_and_process(ion, ctype):
        path = DATA_PATH_TEMPLATE.format(ctype=ctype, ion=ion)
        df = pd.read_json(path)
        df["Cathode Type"] = ctype
        df["Working Ion"] = ion
        df["Ranking"] = 1.0
        df["File"] = df["Material Id"]
        # Downcast float64 to float32 for memory efficiency
        float_cols = df.select_dtypes(include=["float64"]).columns
        df[float_cols] = df[float_cols].apply(pd.to_numeric, downcast="float")
        return df

    # Merge datasets for all ions
    merged_df = pd.concat(
        (load_and_process(ion, ctype) for ctype, ion in product(CATHODE_TYPE, WORKING_IONS)),
        ignore_index=True,
    )

    return merged_df


df = initialize_data()


global table
table = pn.widgets.Tabulator(
    df,
    pagination="remote",
    page_size=N_ROW,
    sizing_mode="stretch_width",
    formatters=TABLE_FORMATTER,
)

global all_columns
all_columns = df.columns.unique()

global all_ions
all_ions = WORKING_IONS  # df[CATEGORY].unique()


# Functions
def get_raw_file_github(url: str) -> StringIO:
    """
    Fetches the raw content of a file from a given GitHub URL and returns it as a StringIO object.

    Args:
        url (str): The URL of the raw file on GitHub.

    Returns:
        StringIO: A StringIO object containing the content of the file.

    Raises:
        requests.HTTPError: If the HTTP request returned an unsuccessful status code.
    """
    try:
        response = requests.get(url)
        response.raise_for_status()  # Raise an exception for HTTP errors
        output = StringIO(
            response.text
        )  # Use response.text to directly decode and write to StringIO
        return output
    except requests.HTTPError as http_err:
        print(f"HTTP error occurred: {http_err}")
        raise http_err  # Re-raise the exception after logging it
    except Exception as err:
        print(f"An error occurred: {err}")
        raise err  # Re-raise the exception after logging it
    finally:
        response.close()  # Ensure the response is always closed properly


def apply_range_filter(
    df: pd.DataFrame, column: str, value_range: pn.widgets.RangeSlider
) -> pd.DataFrame:
    """
    Apply a range filter to a specified column in the DataFrame.

    Args:
        df (pd.DataFrame): The DataFrame containing the data to filter.
        column (str): The column name on which to apply the filter.
        value_range (pn.widgets.RangeSlider): A Panel RangeSlider widget or a tuple indicating the range values.

    Returns:
        pd.DataFrame: The filtered DataFrame containing rows within the specified range.
    """
    start, end = value_range if isinstance(value_range, tuple) else value_range.value
    return df[(df[column] >= start) & (df[column] <= end)]


def apply_category_filter(df: pd.DataFrame, category: str, item_to_hide: str) -> pd.DataFrame:
    """
    Filter out rows from the DataFrame where the specified category column matches the item to hide.

    Args:
        df (pd.DataFrame): The DataFrame to filter.
        category (str): The column name in the DataFrame to apply the filter on.
        item_to_hide (str): The value in the category column that should be excluded from the result.

    Returns:
        pd.DataFrame: A DataFrame with rows where the category column does not match the item_to_hide.
    """
    if category not in df.columns:
        raise ValueError(f"Column '{category}' not found in DataFrame.")

    return df[df[category] != item_to_hide]


def create_range_slider(col: str, name: str = "filter") -> pn.widgets.RangeSlider:
    """
    Create a RangeSlider widget for filtering a DataFrame column.

    Args:
        col (str): The name of the column to apply the RangeSlider on.
        name (str, optional): The name of the slider widget. Defaults to 'filter'.

    Returns:
        pn.widgets.RangeSlider: A RangeSlider widget initialized with the column's value range.
    """
    slider = pn.widgets.RangeSlider(
        start=table.value[col].min(),
        end=table.value[col].max(),
        name=name,
        sizing_mode="fixed",
        width=SIDEBAR_WIDGET_W,
    )
    return slider


def min_max_norm(v: pd.Series) -> pd.Series:
    """
    Normalize a Pandas Series using min-max normalization.

    Args:
        v (pd.Series): The Series to be normalized.

    Returns:
        pd.Series: The min-max normalized Series, where values are scaled to the range [0, 1].
    """
    v_min = v.min()
    v_max = v.max()
    if v_min == v_max:
        return pd.Series(
            np.zeros(len(v)), index=v.index
        )  # Return a Series of zeros if all values are the same
    return (v - v_min) / (v_max - v_min)


def show_selected_columns(table: pn.widgets.Tabulator, columns: list) -> pn.widgets.Tabulator:
    """
    Update the table widget to display only the selected columns by hiding the others.

    Args:
        table (pn.widgets.Tabulator): The table widget.
        columns (list): A list of column names to be displayed.

    Returns:
        pn.widgets.Tabulator: The updated table widget with only the selected columns visible.
    """
    hidden_columns = set(all_columns) - set(columns)
    table.hidden_columns = list(hidden_columns)
    return table


def build_interactive_table(
    # weights
    w_property1: pn.widgets.IntSlider,
    w_property2: pn.widgets.IntSlider,
    w_property3: pn.widgets.IntSlider,
    w_property4: pn.widgets.IntSlider,
    w_property5: pn.widgets.IntSlider,
    w_property6: pn.widgets.IntSlider,
    w_property7: pn.widgets.IntSlider,
    w_property8: pn.widgets.IntSlider,
    w_property9: pn.widgets.IntSlider,
    w_property10: pn.widgets.IntSlider,
    # sliders
    # s_classifier_mean: pn.widgets.RangeSlider,
    columns: list,
    sliders: dict = None,
    categories: list = None,
) -> pn.Column:
    """
    Build an interactive table with ranking and filtering features based on the provided weights and filters.

    Args:
        w_property1 to w_property8: IntSlider widgets representing weights for each property.
        columns (list): A list of column names to be displayed in the table.
        sliders (dict, optional): A dictionary where keys are column names and values are
                                  RangeSlider widgets for filtering. Defaults to None.
        categories (list, optional): A list of categories to be displayed. Defaults to None.

    Returns:
        pn.Column: A Panel Column containing the filename input, download button, and the interactive table.
    """
    # Calculate ranking based on weights and normalize
    ranking = (
        w_property1 * min_max_norm(df["Average Voltage (V)"])
        + w_property2 * min_max_norm(df["Average Voltage (deviation) (V)"])
        + w_property3 * min_max_norm(df["AI-experts confidence (-)"])
        + w_property4 * min_max_norm(df["AI-experts confidence (deviation) (-)"])
        + w_property5 * min_max_norm(df["Max Volume expansion (%)"])
        + w_property6 * min_max_norm(df["Max Volume expansion (deviation) (%)"])
        + w_property7 * min_max_norm(df["Stability charge (eV/atom)"])
        + w_property8 * min_max_norm(df["Stability charge phase (deviation) (eV/atom)"])
        + w_property9 * min_max_norm(df["Stability discharge (eV/atom)"])
        + w_property10 * min_max_norm(df["Stability discharge (deviation) (eV/atom)"])
    )
    # Add the ranking to the DataFrame and normalize
    df["Ranking"] = min_max_norm(ranking)
    # Sort DataFrame by Ranking
    df.sort_values(by="Ranking", ascending=False, inplace=True, ignore_index=True)
    # Create a Tabulator widget with the sorted DataFrame
    table = pn.widgets.Tabulator(
        df,
        pagination="remote",
        page_size=N_ROW,
        sizing_mode="stretch_width",
        formatters=TABLE_FORMATTER,
    )
    # Show selected columns
    table = show_selected_columns(table, columns)
    # Apply range filters using sliders
    # table.add_filter(pn.bind(apply_range_filter, column="classifier_mean", value_range=s_classifier_mean))
    if sliders:
        for column, slider in sliders.items():
            if column in df.columns:  # Ensure the column exists in the DataFrame
                table.add_filter(pn.bind(apply_range_filter, column=column, value_range=slider))
    # Apply category filters for categories
    if categories:
        hidden_ions = set(all_ions) - set(categories)
        for ion in hidden_ions:
            table.add_filter(pn.bind(apply_category_filter, category=CATEGORY, item_to_hide=ion))
    # Add download section
    filename, button = table.download_menu(
        text_kwargs={"name": "Enter filename", "value": "cathode_candidates.csv"},
        button_kwargs={"name": "Download table"},
    )
    return pn.Column(filename, button, table)


hover = HoverTool(
    # tooltips=[
    #     ("ID", "@{ID}"),
    #     ("Category 1", "@{Category 1}"),
    #     ("Average Voltage (V)", "@{Property 1}{0.2f}"),
    #     ("AI-experts confidence (-)", "@{Property 2}{0.2f}"),
    #     ("Max Volume expansion (%)", "@{Property 3}{0.2f}"),
    # ],
    tooltips=[
            (
                col,
                (
                    f"@{{{col}}}{{0.2f}}"
                    if df[col].dtype in ["float64", "float32", "float", "int"]
                    else f"@{{{col}}}"
                ),
            )
            for col in df.columns
        ],
     mode='mouse'  # 'mouse' mode ensures only the topmost point is selected
)


def build_interactive_plot(
    s_property1: pn.widgets.RangeSlider,
    s_property2: pn.widgets.RangeSlider,
    s_property3: pn.widgets.RangeSlider,
    s_property4: pn.widgets.RangeSlider,
    s_property5: pn.widgets.RangeSlider,
    s_property6: pn.widgets.RangeSlider,
    s_property7: pn.widgets.RangeSlider,
    s_property8: pn.widgets.RangeSlider,
    categories: list = None,
) -> hvplot:
    """
    Builds an interactive scatter plot based on selected filters and ion selection.

    Args:
        s_property1-8 (pn.widgets.RangeSlider): Property filters.
        categories (list, optional): List of categories to include in the plot. Default is None.

    Returns:
        hvplot: An interactive scatter plot with applied filters.
    """
    plot_df = df.copy()

    # Apply filters based on sliders
    filters = [
        ("Average Voltage (V)", s_property1),
        ("AI-experts confidence (-)", s_property2),
        ("Max Volume expansion (%)", s_property3),
        ("Stability charge (eV/atom)", s_property4),
        ("Stability discharge (eV/atom)", s_property5),
        ("Volumetric capacity (mAh/L)", s_property6),
        ("Gravimetric capacity (mAh/g)", s_property7),
        ("Volumetric energy (Wh/L)", s_property8),
    ]

    for col, slider in filters:
        plot_df = plot_df[(plot_df[col] >= slider[0]) & (plot_df[col] <= slider[1])]

    # Apply ion filter if provided
    if categories:
        plot_df = plot_df[plot_df[CATEGORY].isin(categories)]

    # Updated hover tool to show all columns
    hover = HoverTool(
        tooltips=[
            (
                col,
                (
                    f"@{{{col}}}{{0.2f}}"
                    if df[col].dtype in ["float64", "float32"]
                    else f"@{{{col}}}"
                ),
            )
            for col in df.columns
        ]
    )

    # Background scatter plot with all data
    back_scatter = df.hvplot.scatter(
        x="AI-experts confidence (-)",
        y="Max Volume expansion (%)",
        s=100,
        alpha=0.25,
        color="#444",
        line_color="white",
        hover_cols="all",
    ).opts(
        tools=[],
        logx=False,
        logy=True,
        xlabel="Property 2 (-)",
        ylabel="Property 3 (-)",
    )

    # Foreground scatter plot with filtered data
    front_scatter = plot_df.hvplot.scatter(
        x="AI-experts confidence (-)",
        y="Max Volume expansion (%)",
        s=100,
        line_color="white",
        c=CATEGORY,
        legend="top",
        hover_cols="all",
    ).opts(
        logx=False,
        logy=True,
        xlabel="Property 2 (-)",
        ylabel="Property 3 (-)",
        cmap=PALETTE,
        tools=[hover],
    )

    # Combine background and foreground scatter plots
    scatter = back_scatter * front_scatter
    scatter.opts(
        min_width=PLOT_SIZE[0],
        height=PLOT_SIZE[1],
        show_grid=True,
    )

    return scatter


# (1) Widget SIDEBAR : properties weights
weights = {}
weights_helper = {}
# Property 1
w_property1 = pn.widgets.IntSlider(
    name="Average Voltage (V)",
    start=-10,
    end=10,
    step=1,
    value=1,
    sizing_mode="fixed",
    width=SIDEBAR_WIDGET_W,
)
w_property1_help = pn.widgets.TooltipIcon(
    value="Adjust the weight of the 'Property 1' property in the <b><i>ranking function</i></b>."
)
weights["Average Voltage (V)"] = w_property1
weights_helper["Average Voltage (V)"] = w_property1_help
# Property 2
w_property2 = pn.widgets.IntSlider(
    name="AI-experts confidence (-)",
    start=-10,
    end=10,
    step=1,
    value=1,
    sizing_mode="fixed",
    width=SIDEBAR_WIDGET_W,
)
w_property2_help = pn.widgets.TooltipIcon(
    value="Adjust the weight of the 'Property 2' property in the <b><i>ranking function</i></b>."
)
weights["AI-experts confidence (-)"] = w_property2
weights_helper["AI-experts confidence (-)"] = w_property2_help
# Property 3
w_property3 = pn.widgets.IntSlider(
    name="Max Volume expansion (%)",
    start=-10,
    end=10,
    step=1,
    value=1,
    sizing_mode="fixed",
    width=SIDEBAR_WIDGET_W,
)
w_property3_help = pn.widgets.TooltipIcon(
    value="Adjust the weight of the 'Property 3' property in the <b><i>ranking function</i></b>."
)
weights["Max Volume expansion (%)"] = w_property3
weights_helper["Max Volume expansion (%)"] = w_property3_help
# Property 4
w_property4 = pn.widgets.IntSlider(
    name="Stability charge (eV/atom)",
    start=-10,
    end=10,
    step=1,
    value=1,
    sizing_mode="fixed",
    width=SIDEBAR_WIDGET_W,
)
w_property4_help = pn.widgets.TooltipIcon(
    value="Adjust the weight of the 'Property 4' property in the <b><i>ranking function</i></b>."
)
weights["Stability charge (eV/atom)"] = w_property4
weights_helper["Stability charge (eV/atom)"] = w_property4_help
# Property 5
w_property5 = pn.widgets.IntSlider(
    name="Stability discharge (eV/atom)",
    start=-10,
    end=10,
    step=1,
    value=1,
    sizing_mode="fixed",
    width=SIDEBAR_WIDGET_W,
)
w_property5_help = pn.widgets.TooltipIcon(
    value="Adjust the weight of the 'Property 5' property in the <b><i>ranking function</i></b>."
)
weights["Stability discharge (eV/atom)"] = w_property5
weights_helper["Stability discharge (eV/atom)"] = w_property5_help
# Property 6
w_property6 = pn.widgets.IntSlider(
    name="Volumetric capacity (mAh/L)",
    start=-10,
    end=10,
    step=1,
    value=1,
    sizing_mode="fixed",
    width=SIDEBAR_WIDGET_W,
)
w_property6_help = pn.widgets.TooltipIcon(
    value="Adjust the weight of the 'Property 6' property in the <b><i>ranking function</i></b>."
)
weights["Volumetric capacity (mAh/L)"] = w_property6
weights_helper["Volumetric capacity (mAh/L)"] = w_property6_help
# Property 7
w_property7 = pn.widgets.IntSlider(
    name="Gravimetric capacity (mAh/g)",
    start=-10,
    end=10,
    step=1,
    value=1,
    sizing_mode="fixed",
    width=SIDEBAR_WIDGET_W,
)
w_property7_help = pn.widgets.TooltipIcon(
    value="Adjust the weight of the 'Property 7' property in the <b><i>ranking function</i></b>."
)
weights["Gravimetric capacity (mAh/g)"] = w_property7
weights_helper["Gravimetric capacity (mAh/g)"] = w_property7_help
# Property 8
w_property8 = pn.widgets.IntSlider(
    name="Volumetric energy (Wh/L)",
    start=-10,
    end=10,
    step=1,
    value=1,
    sizing_mode="fixed",
    width=SIDEBAR_WIDGET_W,
)
w_property8_help = pn.widgets.TooltipIcon(
    value="Adjust the weight of the 'Property 8' property in the <b><i>ranking function</i></b>."
)
weights["Volumetric energy (Wh/L)"] = w_property8
weights_helper["Volumetric energy (Wh/L)"] = w_property8_help
# Property 9
w_property9 = pn.widgets.IntSlider(
    name="Volumetric energy (Wh/L)",
    start=-10,
    end=10,
    step=1,
    value=1,
    sizing_mode="fixed",
    width=SIDEBAR_WIDGET_W,
)
w_property9_help = pn.widgets.TooltipIcon(
    value="Adjust the weight of the 'Property 8' property in the <b><i>ranking function</i></b>."
)
weights["Volumetric energy (Wh/L)"] = w_property9
weights_helper["Volumetric energy (Wh/L)"] = w_property9_help
# Property 9
w_property10 = pn.widgets.IntSlider(
    name="Volumetric energy (Wh/L)",
    start=-10,
    end=10,
    step=1,
    value=1,
    sizing_mode="fixed",
    width=SIDEBAR_WIDGET_W,
)
w_property10_help = pn.widgets.TooltipIcon(
    value="Adjust the weight of the 'Property 8' property in the <b><i>ranking function</i></b>."
)
weights["Volumetric energy (Wh/L)"] = w_property10
weights_helper["Volumetric energy (Wh/L)"] = w_property10_help

# (2) Widget SIDEBAR : properties range
sliders = {}
sliders_helper = {}
# Property 1
s_property1 = create_range_slider("Average Voltage (V)", "Average Voltage (V)")
s_property1_help = pn.widgets.TooltipIcon(value="<b>Average Voltage (V)</b> Average voltage predicted by the ensemble committee of four E3NN models.")
sliders["Average Voltage (V)"] = s_property1
sliders_helper["Average Voltage (V)"] = s_property1_help
# Property 2
<<<<<<< HEAD
s_property2 = create_range_slider("AI-experts confidence (-)", "Property 2 (-)")
s_property2_help = pn.widgets.TooltipIcon(value="<b>Property 2 (-)</b> description...")
=======
s_property2 = create_range_slider(
    "AI-experts confidence (-)", "AI-experts confidence (-)"
)
s_property2_help = pn.widgets.TooltipIcon(value="<b>AI-experts confidence (-)</b> Confidence level of the ensemble committee of ten GBDT models in classifying the material as a cathode.")
>>>>>>> ff272e2c
sliders["AI-experts confidence (-)"] = s_property2
sliders_helper["AI-experts confidence (-)"] = s_property2_help
# Property 3
s_property3 = create_range_slider("Max Volume expansion (%)", "Property 3 (-)")
s_property3_help = pn.widgets.TooltipIcon(value="<b>Property 3 (-)</b> description...")
sliders["Max Volume expansion (%)"] = s_property3
sliders_helper["Max Volume expansion (%)"] = s_property3_help
# Property 4
s_property4 = create_range_slider("Stability charge (eV/atom)", "Property 4 (-)")
s_property4_help = pn.widgets.TooltipIcon(value="<b>Property 4 (-)</b> description...")
sliders["Stability charge (eV/atom)"] = s_property4
sliders_helper["Stability charge (eV/atom)"] = s_property4_help
# Property 5
s_property5 = create_range_slider("Stability discharge (eV/atom)", "Property 5 (-)")
s_property5_help = pn.widgets.TooltipIcon(value="<b>Property 5 (-)</b> description...")
sliders["Stability discharge (eV/atom)"] = s_property5
sliders_helper["Stability discharge (eV/atom)"] = s_property5_help
# Property 6
s_property6 = create_range_slider("Volumetric capacity (mAh/L)", "Property 6 (-)")
s_property6_help = pn.widgets.TooltipIcon(value="<b>Property 6 (-)</b> description...")
sliders["Volumetric capacity (mAh/L)"] = s_property6
sliders_helper["Volumetric capacity (mAh/L)"] = s_property6_help
# Property 7
s_property7 = create_range_slider("Gravimetric capacity (mAh/g)", "Property 7 (-)")
s_property7_help = pn.widgets.TooltipIcon(value="<b>Property 7 (-)</b> description...")
sliders["Gravimetric capacity (mAh/g)"] = s_property7
sliders_helper["Gravimetric capacity (mAh/g)"] = s_property7_help
# Property 8
s_property8 = create_range_slider("Volumetric energy (Wh/L)", "Property 8 (-)")
s_property8_help = pn.widgets.TooltipIcon(value="<b>Property 8 (-)</b> description...")
sliders["Volumetric energy (Wh/L)"] = s_property8
sliders_helper["Volumetric energy (Wh/L)"] = s_property8_help

# (3) Widget SIDEBAR: Ions selection
select_ions = pn.widgets.MultiChoice(
    value=WORKING_IONS_ACTIVE,
    options=WORKING_IONS,
    #  sizing_mode='stretch_width',
    width=SIDEBAR_WIDGET_W,
    sizing_mode="fixed",
    description="Add or remove <i>cathodes</i> with a specific <i>active ion material</i>",
)


# (1) Widget MAIN: Table properties
select_properties = pn.widgets.MultiChoice(
    name="Database Properties",
    value=COLUMNS_ACTIVE,
    options=COLUMNS,
    sizing_mode="stretch_width",
)

# (2) Widget MAIN: Table
editors = {key: {"disabled": True} for key in df}
downloadable_table = pn.bind(
    build_interactive_table,
    # weights
    w_property1=w_property1,
    w_property2=w_property2,
    w_property3=w_property3,
    w_property4=w_property4,
    w_property5=w_property5,
    w_property6=w_property6,
    w_property7=w_property7,
    w_property8=w_property8,
    w_property9=w_property9,
    w_property10=w_property10,
    # sliders
    # s_classifier_mean=s_classifier_mean,
    columns=select_properties,
    categories=select_ions,
    sliders=sliders,
)

# (3) Widget MAIN: Plot
plot = pn.bind(
    build_interactive_plot,
    s_property1=s_property1,
    s_property2=s_property2,
    s_property3=s_property3,
    s_property4=s_property4,
    s_property5=s_property5,
    s_property6=s_property6,
    s_property7=s_property7,
    s_property8=s_property8,
    categories=select_ions,
)

# Widget MAIN: Text
text_info = pn.pane.Markdown(ABOUT_MSG, width=ABOUT_W)
download_bibtex = pn.widgets.FileDownload(
    icon="download",
    label="Download BibTeX ",
    button_type="primary",
    filename="reference.bib",
    callback=partial(get_raw_file_github, BIB_FILE),
    embed=True,
)
download_ris = pn.widgets.FileDownload(
    icon="download",
    label="Download RIS ",
    button_type="primary",
    filename="reference.ris",
    callback=partial(get_raw_file_github, RIS_FILE),
    embed=True,
)

about_box = pn.Column(text_info, pn.Row(download_bibtex, download_ris))

# Layout
weights_col = pn.Column()
for key in weights.keys():
    weights_col.append(pn.Row(weights[key], weights_helper[key]))

sliders_col = pn.Column()
for key in sliders.keys():
    sliders_col.append(pn.Row(sliders[key], sliders_helper[key]))

controls_tabs_intro = pn.pane.Markdown(
    """
<style>
p, h1, h2, h3 {
    margin-block-start: 0.2em;
    margin-block-end: 0.2em;
}
ul {
    margin-block-start: 0.3em;
    margin-block-end: 0.3em;
}
</style>
## Control panel
The control panel below has two tabs:
* **Properties**: Allows you to filter the database by controlling the ranges of different properties.
* **Ranking**: Allows you to control the ranking score by adjusting the weights applied to different min-max normalized properties.""",
    # styles={'margin-block-start': "0.5em"},
)

controls_tabs = pn.Tabs(("Properties", sliders_col), ("Ranking", weights_col))

box_select_ions = pn.Column(
    pn.Row(
        pn.pane.Markdown(
            """
<style>
p, h1, h2, h3 {
    margin-block-start: 0.2em;
    margin-block-end: 0.2em;
}
ul {
    margin-block-start: 0.3em;
    margin-block-end: 0.3em;
}
</style>
## Working categories
Add or remove rows belloging to specific category"""
        ),
        #    pn.widgets.TooltipIcon(
        #        value="Add or remove <i>cathodes</i> with a specific <i>active ion material</i>"
        #        )
    ),
    select_ions,
)

divider_sb = pn.layout.Divider(margin=(-5, 0, -5, 0))
divider_m = pn.layout.Divider()
footer = pn.pane.HTML(FOOTER, sizing_mode="stretch_width")


pn.template.FastListTemplate(
    title=TITLE,
    sidebar=[box_select_ions, divider_sb, controls_tabs_intro, controls_tabs],
    main=[
        pn.Row(plot, about_box),
        pn.Column(select_properties, downloadable_table),
        divider_m,
        footer,
    ],
    sidebar_width=SIDEBAR_W,
    # header_background = "CadetBlue",
    main_layout=None,
    accent=ACCENT,
).servable()<|MERGE_RESOLUTION|>--- conflicted
+++ resolved
@@ -697,15 +697,8 @@
 sliders["Average Voltage (V)"] = s_property1
 sliders_helper["Average Voltage (V)"] = s_property1_help
 # Property 2
-<<<<<<< HEAD
 s_property2 = create_range_slider("AI-experts confidence (-)", "Property 2 (-)")
 s_property2_help = pn.widgets.TooltipIcon(value="<b>Property 2 (-)</b> description...")
-=======
-s_property2 = create_range_slider(
-    "AI-experts confidence (-)", "AI-experts confidence (-)"
-)
-s_property2_help = pn.widgets.TooltipIcon(value="<b>AI-experts confidence (-)</b> Confidence level of the ensemble committee of ten GBDT models in classifying the material as a cathode.")
->>>>>>> ff272e2c
 sliders["AI-experts confidence (-)"] = s_property2
 sliders_helper["AI-experts confidence (-)"] = s_property2_help
 # Property 3
