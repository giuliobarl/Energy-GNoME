from functools import partial
from io import StringIO
from itertools import product

from bokeh.models import HoverTool, HTMLTemplateFormatter
import hvplot.pandas
import numpy as np
import pandas as pd
import panel as pn
import param
import requests

# CONSTANTS (settings)
SITE = "Energy-GNoME"
TITLE = "Cathode materials explorer"
LOGO = "https://raw.githubusercontent.com/paolodeangelis/Energy-GNoME/main/assets/img/apps/app_battery.png"
DATA_PATH_TEMPLATE = "https://raw.githubusercontent.com/paolodeangelis/Energy-GNoME/main/data/final/cathodes/{ctype}/{ion}/candidates.json"
BIB_FILE = "https://raw.githubusercontent.com/paolodeangelis/Energy-GNoME/main/assets/cite/energy-gnome.bib"
RIS_FILE = "https://raw.githubusercontent.com/paolodeangelis/Energy-GNoME/main/assets/cite/energy-gnome.ris"
RTF_FILE = "https://raw.githubusercontent.com/paolodeangelis/Energy-GNoME/main/assets/cite/energy-gnome.rtf"
ARTICLE_DOI = "10.48550/arXiv.2411.10125"
ARTICLE_TEXT_CITE = f'De Angelis, P.; Trezza, G.; Barletta, G.; Asinari, P.; Chiavazzo, E. "Energy-GNoME: A Living Database of Selected Materials for Energy Applications". *arXiv* November 15, **2024**. doi: <a href="https://doi.org/{ARTICLE_DOI}" target="_blank">{ARTICLE_DOI}</a>.'
DOC_PAGE = "https://paolodeangelis.github.io/Energy-GNoME/..."
ACCENT = "#3abccd"
PALETTE = [
    "#50c4d3",
    "#efa04b",
    "#f16c90",
    "#426ba2",
    "#d7fbc0",
    "#ffd29b",
    "#fe8580",
    "#009b8f",
    "#73bced",
]
WORKING_IONS = ["Li", "Na", "Mg", "K", "Ca", "Cs"]
WORKING_IONS_ACTIVE = ["Li", "Na", "Mg"]
CATHODE_TYPE = ["insertion"]
CATEGORY = "Working Ion"
CATEGORY_ACTIVE = WORKING_IONS_ACTIVE
COLUMNS = [
    "Material Id",
    "Composition",
    "Crystal System",
    "Formation Energy (eV/atom)",
    "Formula",
    "Average Voltage (V)",
    "Average Voltage (deviation) (V)",
    "AI-experts confidence (-)",
    "AI-experts confidence (deviation) (-)",
    "Max Volume expansion (-)",
    "Max Volume expansion (deviation) (-)",
    "Stability charge (eV/atom)",
    "Stability charge (deviation) (eV/atom)",
    "Stability discharge (eV/atom)",
    "Stability discharge (deviation) (eV/atom)",
    "Volumetric capacity (mAh/L)",
    "Gravimetric capacity (mAh/g)",
    "Volumetric energy (Wh/L)",
    "Gravimetric energy (Wh/kg)",
    "Ranking",
    "File",
]
HOVER_COL = [
    ("Material Id", "@{Material Id}"),
    ("Working Ion", "@{Working Ion}"),
    ("Average Voltage", "@{Average Voltage (V)}{0.2f} V"),
    ("AI-experts confidence", "@{AI-experts confidence (-)}{0.2f}"),
    ("Max Volume expansion", "@{Max Volume expansion (-)}{0.2f} %"),
    ("Volumetric capacity", "@{Volumetric capacity (mAh/L)}{0.2f} mAh/L"),
    ("Gravimetric capacity", "@{Gravimetric capacity (mAh/g)}{0.2f} mAh/g"),
    ("Volumetric energy", "@{Volumetric energy (Wh/L)}{0.2f} Wh/L"),
    ("Gravimetric energy", "@{Gravimetric energy (Wh/kg)}{0.2f} Wh/kg"),
]

COLUMNS_ACTIVE = [
    "Material Id",
    "Formula",
    # "Volumetric capacity (mAh/L)",
    "Gravimetric capacity (mAh/g)",
    # "Volumetric energy (Wh/L)",
    "Gravimetric energy (Wh/kg)",
    "Average Voltage (V)",
    "AI-experts confidence (-)",
    "Ranking",
    "File",
]
N_ROW = 12
SIDEBAR_W = 350
SIDEBAR_WIDGET_W = 290
PLOT_SIZE = [850, 550]  # WxH
TABLE_FORMATTER = {
    "File": HTMLTemplateFormatter(
        template=r'<code><a href="https://raw.githubusercontent.com/paolodeangelis/temp_panel/main/data/cif/test1.cif?download=1" download="<%= value %>.cif" target="_blank"> <i class="fas fa-external-link-alt"></i> <%= value %>.cif </a></code>'  # noqa: E501, W505
    )
    # HTMLTemplateFormatter(template=r'<code><a href="file:///C:/Users/Paolo/OneDrive%20-%20Politecnico%20di%20Torino/3-Articoli/2024-GNoME/plots/<%= value %>.cif?download=1" download="realname.cif" > <%= value %>.cif </a></code>') # noqa: E501, W505
}
ABOUT_W = 600
ABOUT_MSG = f"""
# Usage

This dashboard allows you to explore candidate cathode materials from the GNoME database.

On the left sidebar, you can dynamically filter the materials displayed on the scatter plot and in the table below. Use the sliders to set thresholds for various properties, which act as filters to narrow down the database to the most relevant materials for your needs.

The ranking function enables you to prioritize materials based on your criteria. You can adjust the weights for each property directly in the widget bar to influence the ranking score.

Once you've refined your search and explored the materials, you can download the filtered list as a .CSV file for more detailed analysis. Additionally, you can use the links in the results table to download the corresponding CIF files.

For in-depth guidance or further details about the features, please refer to the [documentation pages]({DOC_PAGE}).

If you find this dataset valuable, please consider citing the original work:

> {ARTICLE_TEXT_CITE}

"""
META = {
    "description": "Explore advanced cathode material analysis and Artificial Intelligence screening with interactive tools from the GNoME database.",
    "keywords": "cathode materials, GNoME database, material analysis, battery research, interactive dashboard, artificial intelligence",
    "authors": "Paolo De Angelis, Giulio Barletta, Giovanni Trezza",
    "viewport": f"width={SIDEBAR_W+SIDEBAR_WIDGET_W+PLOT_SIZE[0]+ABOUT_W:d}px, initial-scale=1",
}
FOOTER = f"""
<link rel="stylesheet"
href="https://cdn.jsdelivr.net/npm/@tabler/icons-webfont@latest/dist/tabler-icons.min.css" />

<footer style="color: #777; padding: 0px; text-align: center;
line-height: 1.0; width: 100%; margin-left: auto; margin-right: auto;">
    <p style="font-size: 1.2em; margin-top: 0px; margin-bottom: 0.2em;">
        <a href="https://paolodeangelis.github.io/" style="color: #777;
        text-decoration: none;" target="_blank" >
            <i class="ti ti-code"
            style="vertical-align: middle; font-size: 1.25em;"></i>
            with
            <i class="ti ti-heart-filled"
            style="vertical-align: middle; font-size: 1.25em;"></i>
            by <strong style="color: #555"
            onmouseover="this.style.color='{ACCENT}'"
            onmouseout="this.style.color='#555'">
            Paolo De Angelis
            </strong>
        </a>
    </p>
    <p style="font-size: 0.85em; margin-top: 0px">
        Made entirely with OSS packages:
        <a href="https://panel.holoviz.org/"
        style="color: #555; text-decoration: none;"
        target="_blank"
        onmouseover="this.style.color='{ACCENT}'"
        onmouseout="this.style.color='#555'">
        <strong>Panel</strong>
        </a>,
        <a href="https://holoviews.org/"
        style="color: #555; text-decoration: none;"
        target="_blank" onmouseover="this.style.color='{ACCENT}'"
        onmouseout="this.style.color='#555'">
        <strong>Holoviews</strong>
        </a>,
        <a href="https://bokeh.org/"
        style="color: #555; text-decoration: none;"
        target="_blank"
        onmouseover="this.style.color='{ACCENT}'"
        onmouseout="this.style.color='#555'">
        <strong>Bokeh</strong>
        </a>,
        <a href="https://pandas.pydata.org/"
        style="color: #555; text-decoration: none;" target="_blank"
        onmouseover="this.style.color='{ACCENT}'"
        onmouseout="this.style.color='#555'">
        <strong>Pandas</strong>
        </a>,
        <a href="https://numpy.org/"
        style="color: #555; text-decoration: none;" target="_blank"
        onmouseover="this.style.color='{ACCENT}'"
        onmouseout="this.style.color='#555'">
        <strong>Numpy</strong>
        </a>.
    </p>

</footer>
"""

# Database
global df


@pn.cache
def initialize_data() -> pd.DataFrame:
    """
    Load and initialize datasets for different working ions efficiently for use in a Panel dashboard.

    This function dynamically loads datasets for each working ion, merges them,
    and adds a column specifying the working ion. It ensures efficient memory usage and fast execution.

    Returns:
        pd.DataFrame: The merged DataFrame with additional columns and the working ion specified.
    """

    # Use a generator to load and process data lazily
    def load_and_process(ion, ctype):
        path = DATA_PATH_TEMPLATE.format(ctype=ctype, ion=ion)
        df = pd.read_json(path)
        df["Cathode Type"] = ctype
        df["Working Ion"] = ion
        df["Ranking"] = 1.0
        df["File"] = df["Material Id"]
        # Downcast float64 to float32 for memory efficiency
        float_cols = df.select_dtypes(include=["float64"]).columns
        df[float_cols] = df[float_cols].apply(pd.to_numeric, downcast="float")
        return df

    # Merge datasets for all ions
    merged_df = pd.concat(
        (load_and_process(ion, ctype) for ctype, ion in product(CATHODE_TYPE, WORKING_IONS)),
        ignore_index=True,
    )

    return merged_df


df = initialize_data()


global table
table = pn.widgets.Tabulator(
    df,
    pagination="remote",
    page_size=N_ROW,
    sizing_mode="stretch_width",
    formatters=TABLE_FORMATTER,
)

global all_columns
all_columns = df.columns.unique()

global all_ions
all_ions = WORKING_IONS  # df[CATEGORY].unique()


# Functions
def get_raw_file_github(url: str) -> StringIO:
    """
    Fetches the raw content of a file from a given GitHub URL and returns it as a StringIO object.

    Args:
        url (str): The URL of the raw file on GitHub.

    Returns:
        StringIO: A StringIO object containing the content of the file.

    Raises:
        requests.HTTPError: If the HTTP request returned an unsuccessful status code.
    """
    try:
        response = requests.get(url)
        response.raise_for_status()  # Raise an exception for HTTP errors
        output = StringIO(
            response.text
        )  # Use response.text to directly decode and write to StringIO
        return output
    except requests.HTTPError as http_err:
        print(f"HTTP error occurred: {http_err}")
        raise http_err  # Re-raise the exception after logging it
    except Exception as err:
        print(f"An error occurred: {err}")
        raise err  # Re-raise the exception after logging it
    finally:
        response.close()  # Ensure the response is always closed properly


def apply_range_filter(
    df: pd.DataFrame, column: str, value_range: pn.widgets.RangeSlider
) -> pd.DataFrame:
    """
    Apply a range filter to a specified column in the DataFrame.

    Args:
        df (pd.DataFrame): The DataFrame containing the data to filter.
        column (str): The column name on which to apply the filter.
        value_range (pn.widgets.RangeSlider): A Panel RangeSlider widget or a tuple indicating the range values.

    Returns:
        pd.DataFrame: The filtered DataFrame containing rows within the specified range.
    """
    start, end = value_range if isinstance(value_range, tuple) else value_range.value
    return df[(df[column] >= start) & (df[column] <= end)]


def apply_category_filter(df: pd.DataFrame, category: str, item_to_hide: str) -> pd.DataFrame:
    """
    Filter out rows from the DataFrame where the specified category column matches the item to hide.

    Args:
        df (pd.DataFrame): The DataFrame to filter.
        category (str): The column name in the DataFrame to apply the filter on.
        item_to_hide (str): The value in the category column that should be excluded from the result.

    Returns:
        pd.DataFrame: A DataFrame with rows where the category column does not match the item_to_hide.
    """
    if category not in df.columns:
        raise ValueError(f"Column '{category}' not found in DataFrame.")

    return df[df[category] != item_to_hide]


def create_range_slider(col: str, name: str = "filter") -> pn.widgets.RangeSlider:
    """
    Create a RangeSlider widget for filtering a DataFrame column.

    Args:
        col (str): The name of the column to apply the RangeSlider on.
        name (str, optional): The name of the slider widget. Defaults to 'filter'.

    Returns:
        pn.widgets.RangeSlider: A RangeSlider widget initialized with the column's value range.
    """
    slider = pn.widgets.RangeSlider(
        start=table.value[col].min(),
        end=table.value[col].max(),
        name=name,
        sizing_mode="fixed",
        width=SIDEBAR_WIDGET_W,
    )
    return slider


def min_max_norm(v: pd.Series) -> pd.Series:
    """
    Normalize a Pandas Series using min-max normalization.

    Args:
        v (pd.Series): The Series to be normalized.

    Returns:
        pd.Series: The min-max normalized Series, where values are scaled to the range [0, 1].
    """
    v_min = v.min()
    v_max = v.max()
    if v_min == v_max:
        return pd.Series(
            np.zeros(len(v)), index=v.index
        )  # Return a Series of zeros if all values are the same
    return (v - v_min) / (v_max - v_min)


def show_selected_columns(table: pn.widgets.Tabulator, columns: list) -> pn.widgets.Tabulator:
    """
    Update the table widget to display only the selected columns by hiding the others.

    Args:
        table (pn.widgets.Tabulator): The table widget.
        columns (list): A list of column names to be displayed.

    Returns:
        pn.widgets.Tabulator: The updated table widget with only the selected columns visible.
    """
    hidden_columns = set(all_columns) - set(columns)
    table.hidden_columns = list(hidden_columns)
    return table


def build_interactive_table(
    # weights
    w_property1: pn.widgets.FloatSlider,
    w_property2: pn.widgets.FloatSlider,
    w_property3: pn.widgets.FloatSlider,
    w_property4: pn.widgets.FloatSlider,
    w_property5: pn.widgets.FloatSlider,
    w_property6: pn.widgets.FloatSlider,
    w_property7: pn.widgets.FloatSlider,
    w_property8: pn.widgets.FloatSlider,
    w_property9: pn.widgets.FloatSlider,
    w_property10: pn.widgets.FloatSlider,
    w_property11: pn.widgets.FloatSlider,
    w_property12: pn.widgets.FloatSlider,
    w_property13: pn.widgets.FloatSlider,
    w_property14: pn.widgets.FloatSlider,
    # sliders
    # s_classifier_mean: pn.widgets.RangeSlider,
    columns: list,
    sliders: dict = None,
    categories: list = None,
) -> pn.Column:
    """
    Build an interactive table with ranking and filtering features based on the provided weights and filters.

    Args:
        w_property1 to w_property8: FloatSlider widgets representing weights for each property.
        columns (list): A list of column names to be displayed in the table.
        sliders (dict, optional): A dictionary where keys are column names and values are
                                  RangeSlider widgets for filtering. Defaults to None.
        categories (list, optional): A list of categories to be displayed. Defaults to None.

    Returns:
        pn.Column: A Panel Column containing the filename input, download button, and the interactive table.
    """
    # Calculate ranking based on weights and normalize
    ranking = (
        w_property1 * min_max_norm(df["Average Voltage (V)"])
        + w_property2 * min_max_norm(df["Average Voltage (deviation) (V)"])
        + w_property3 * min_max_norm(df["AI-experts confidence (-)"])
        + w_property4 * min_max_norm(df["AI-experts confidence (deviation) (-)"])
        + w_property5 * min_max_norm(df["Max Volume expansion (-)"])
        + w_property6 * min_max_norm(df["Max Volume expansion (deviation) (-)"])
        + w_property7 * min_max_norm(df["Stability charge (eV/atom)"])
        + w_property8 * min_max_norm(df["Stability charge (deviation) (eV/atom)"])
        + w_property9 * min_max_norm(df["Stability discharge (eV/atom)"])
        + w_property10 * min_max_norm(df["Stability discharge (deviation) (eV/atom)"])
        + w_property11 * min_max_norm(df["Volumetric capacity (mAh/L)"])
        + w_property12 * min_max_norm(df["Gravimetric capacity (mAh/g)"])
        + w_property13 * min_max_norm(df["Volumetric energy (Wh/L)"])
        + w_property14 * min_max_norm(df["Gravimetric energy (Wh/kg)"])
    )
    # Add the ranking to the DataFrame and normalize
    df["Ranking"] = min_max_norm(ranking)
    # Sort DataFrame by Ranking
    df.sort_values(by="Ranking", ascending=False, inplace=True, ignore_index=True)
    # Create a Tabulator widget with the sorted DataFrame
    table = pn.widgets.Tabulator(
        df,
        pagination="remote",
        page_size=N_ROW,
        sizing_mode="stretch_width",
        formatters=TABLE_FORMATTER,
    )
    # Show selected columns
    table = show_selected_columns(table, columns)
    # Apply range filters using sliders
    # table.add_filter(pn.bind(apply_range_filter, column="classifier_mean", value_range=s_classifier_mean))
    if sliders:
        for column, slider in sliders.items():
            if column in df.columns:  # Ensure the column exists in the DataFrame
                table.add_filter(pn.bind(apply_range_filter, column=column, value_range=slider))
    # Apply category filters for categories
    if categories:
        hidden_ions = set(all_ions) - set(categories)
        for ion in hidden_ions:
            table.add_filter(pn.bind(apply_category_filter, category=CATEGORY, item_to_hide=ion))
    # Add download section
    filename, button = table.download_menu(
        text_kwargs={"name": "Enter filename", "value": "cathode_candidates.csv"},
        button_kwargs={"name": "Download table"},
    )
    return pn.Column(filename, button, table)


<<<<<<< HEAD
hover = HoverTool(
    # tooltips=[
    #     ("ID", "@{ID}"),
    #     ("Category 1", "@{Category 1}"),
    #     ("Average Voltage (V)", "@{Property 1}{0.2f}"),
    #     ("AI-experts confidence (-)", "@{Property 2}{0.2f}"),
    #     ("Max Volume expansion (%)", "@{Property 3}{0.2f}"),
    # ],
    tooltips=[
        (
            col,
            (
                f"@{{{col}}}{{0.2f}}"
                if df[col].dtype in ["float64", "float32", "float", "int"]
                else f"@{{{col}}}"
            ),
        )
        for col in df.columns
    ],
    mode="mouse",  # 'mouse' mode ensures only the topmost point is selected
)
=======
# hover = HoverTool(
#     # tooltips=[
#     #     ("ID", "@{ID}"),
#     #     ("Category 1", "@{Category 1}"),
#     #     ("Average Voltage (V)", "@{Property 1}{0.2f}"),
#     #     ("AI-experts confidence (-)", "@{Property 2}{0.2f}"),
#     #     ("Max Volume expansion (-)", "@{Property 3}{0.2f}"),
#     # ],
#     tooltips=[
#             (
#                 col,
#                 (
#                     f"@{{{col}}}{{0.2f}}"
#                     if df[col].dtype in ["float64", "float32", "float", "int"]
#                     else f"@{{{col}}}"
#                 ),
#             )
#             for col in df.columns
#         ],
#      mode='mouse'  # 'mouse' mode ensures only the topmost point is selected
# )
>>>>>>> 441d8f41


def build_interactive_plot(
    s_property1: pn.widgets.RangeSlider,
    s_property2: pn.widgets.RangeSlider,
    s_property3: pn.widgets.RangeSlider,
    s_property4: pn.widgets.RangeSlider,
    s_property5: pn.widgets.RangeSlider,
    s_property6: pn.widgets.RangeSlider,
    s_property7: pn.widgets.RangeSlider,
    s_property8: pn.widgets.RangeSlider,
    s_property9: pn.widgets.RangeSlider,
    categories: list = None,
) -> hvplot:
    """
    Builds an interactive scatter plot based on selected filters and ion selection.

    Args:
        s_property1-8 (pn.widgets.RangeSlider): Property filters.
        categories (list, optional): List of categories to include in the plot. Default is None.

    Returns:
        hvplot: An interactive scatter plot with applied filters.
    """
    plot_df = df.copy()

    # Apply filters based on sliders
    filters = [
        ("Average Voltage (V)", s_property1),
        ("AI-experts confidence (-)", s_property2),
        ("Max Volume expansion (-)", s_property3),
        ("Stability charge (eV/atom)", s_property4),
        ("Stability discharge (eV/atom)", s_property5),
        ("Volumetric capacity (mAh/L)", s_property6),
        ("Gravimetric capacity (mAh/g)", s_property7),
        ("Volumetric energy (Wh/L)", s_property8),
        ("Gravimetric energy (Wh/kg)", s_property9),
    ]

    for col, slider in filters:
        plot_df = plot_df[(plot_df[col] >= slider[0]) & (plot_df[col] <= slider[1])]

    # Apply ion filter if provided
    if categories:
        plot_df = plot_df[plot_df[CATEGORY].isin(categories)]

    # Background scatter plot with all data
    back_scatter = df.hvplot.scatter(
        x="Gravimetric capacity (mAh/g)",
        y="Average Voltage (V)",
        s=100,
        alpha=0.25,
        color="#444",
        line_color="white",
        hover_cols="all",
    ).opts(
        tools=[],
        logx=True,
        logy=False,
        xlabel="Gravimetric capacity (mAh/g)",
        ylabel="Average Voltage (V)",
    )

    # Foreground scatter plot with filtered data
    front_scatter = plot_df.hvplot.scatter(
        x="Gravimetric capacity (mAh/g)",
        y="Average Voltage (V)",
        s=100,
        line_color="white",
        c=CATEGORY,
        legend="top",
        hover_cols="all",
    ).opts(
        logx=True,
        logy=False,
        xlabel="Gravimetric capacity (mAh/g)",
        ylabel="Average Voltage (V)",
        cmap=PALETTE,
        # tools=[hover],
        hover_tooltips=HOVER_COL,
    )

    # Combine background and foreground scatter plots
    scatter = back_scatter * front_scatter
    scatter.opts(
        min_width=PLOT_SIZE[0],
        height=PLOT_SIZE[1],
        show_grid=True,
    )

    return scatter


# (1) Widget SIDEBAR : properties weights
weights = {}
weights_helper = {}
# Property 1
w_property1 = pn.widgets.FloatSlider(
    name="Average Voltage (V)",
    start=-10,
    end=10,
    step=0.5,
    value=0,
    sizing_mode="fixed",
    width=SIDEBAR_WIDGET_W,
)
w_property1_help = pn.widgets.TooltipIcon(
    value="Adjust the weight of the 'Average Voltage (V)' property in the <b><i>ranking function</i></b>."
)
weights["Average Voltage (V)"] = w_property1
weights_helper["Average Voltage (V)"] = w_property1_help
# Property 2
w_property2 = pn.widgets.FloatSlider(
    name="Average Voltage (deviation) (V)",
    start=-10,
    end=10,
    step=0.5,
    value=-2,
    sizing_mode="fixed",
    width=SIDEBAR_WIDGET_W,
)
w_property2_help = pn.widgets.TooltipIcon(
    value="Adjust the weight of the 'Average Voltage (deviation) (V)' property in the <b><i>ranking function</i></b>."
)
weights["Average Voltage (deviation) (V)"] = w_property2
weights_helper["Average Voltage (deviation) (V)"] = w_property2_help
# Property 3
w_property3 = pn.widgets.FloatSlider(
    name="AI-experts confidence (-)",
    start=-10,
    end=10,
    step=0.5,
    value=4,
    sizing_mode="fixed",
    width=SIDEBAR_WIDGET_W,
)
w_property3_help = pn.widgets.TooltipIcon(
    value="Adjust the weight of the 'AI-experts confidence (-)' property in the <b><i>ranking function</i></b>."
)
weights["AI-experts confidence (-)"] = w_property3
weights_helper["AI-experts confidence (-)"] = w_property3_help
# Property 4
w_property4 = pn.widgets.FloatSlider(
    name="AI-experts confidence (deviation) (-)",
    start=-10,
    end=10,
    step=0.5,
    value=-2,
    sizing_mode="fixed",
    width=SIDEBAR_WIDGET_W,
)
w_property4_help = pn.widgets.TooltipIcon(
    value="Adjust the weight of the 'AI-experts confidence (deviation) (-)' property in the <b><i>ranking function</i></b>."
)
weights["AI-experts confidence (deviation) (-)"] = w_property4
weights_helper["AI-experts confidence (deviation) (-)"] = w_property4_help
# Property 5
w_property5 = pn.widgets.FloatSlider(
    name="Max Volume expansion (-)",
    start=-10,
    end=10,
    step=0.5,
    value=-0.5,
    sizing_mode="fixed",
    width=SIDEBAR_WIDGET_W,
)
w_property5_help = pn.widgets.TooltipIcon(
    value="Adjust the weight of the 'Max Volume expansion (-)' property in the <b><i>ranking function</i></b>."
)
weights["Max Volume expansion (-)"] = w_property5
weights_helper["Max Volume expansion (-)"] = w_property5_help
# Property 6
w_property6 = pn.widgets.FloatSlider(
    name="Max Volume expansion (deviation) (-)",
    start=-10,
    end=10,
    step=0.5,
    value=0,
    sizing_mode="fixed",
    width=SIDEBAR_WIDGET_W,
)
w_property6_help = pn.widgets.TooltipIcon(
    value="Adjust the weight of the 'Max Volume expansion (deviation) (-)' property in the <b><i>ranking function</i></b>."
)
weights["Max Volume expansion (deviation) (-)"] = w_property6
weights_helper["Max Volume expansion (deviation) (-)"] = w_property6_help
# Property 7
w_property7 = pn.widgets.FloatSlider(
    name="Stability charge (eV/atom)",
    start=-10,
    end=10,
    step=0.5,
    value=-0.5,
    sizing_mode="fixed",
    width=SIDEBAR_WIDGET_W,
)
w_property7_help = pn.widgets.TooltipIcon(
    value="Adjust the weight of the 'Stability charge (eV/atom)' property in the <b><i>ranking function</i></b>."
)
weights["Stability charge (eV/atom)"] = w_property7
weights_helper["Stability charge (eV/atom)"] = w_property7_help
# Property 8
w_property8 = pn.widgets.FloatSlider(
    name="Stability charge (deviation) (eV/atom)",
    start=-10,
    end=10,
    step=0.5,
    value=0,
    sizing_mode="fixed",
    width=SIDEBAR_WIDGET_W,
)
w_property8_help = pn.widgets.TooltipIcon(
    value="Adjust the weight of the 'Stability charge (deviation) (eV/atom)' property in the <b><i>ranking function</i></b>."
)
weights["Stability charge (deviation) (eV/atom)"] = w_property8
weights_helper["Stability charge (deviation) (eV/atom)"] = w_property8_help
# Property 9
w_property9 = pn.widgets.FloatSlider(
    name="Stability discharge (eV/atom)",
    start=-10,
    end=10,
    step=0.5,
    value=-0.5,
    sizing_mode="fixed",
    width=SIDEBAR_WIDGET_W,
)
w_property9_help = pn.widgets.TooltipIcon(
    value="Adjust the weight of the 'Stability discharge (eV/atom)' property in the <b><i>ranking function</i></b>."
)
weights["Stability discharge (eV/atom)"] = w_property9
weights_helper["Stability discharge (eV/atom)"] = w_property9_help
# Property 10
w_property10 = pn.widgets.FloatSlider(
    name="Stability discharge (deviation) (eV/atom)",
    start=-10,
    end=10,
    step=0.5,
    value=0,
    sizing_mode="fixed",
    width=SIDEBAR_WIDGET_W,
)
w_property10_help = pn.widgets.TooltipIcon(
    value="Adjust the weight of the 'Stability discharge (deviation) (eV/atom)' property in the <b><i>ranking function</i></b>."
)
weights["Stability discharge (deviation) (eV/atom)"] = w_property10
weights_helper["Stability discharge (deviation) (eV/atom)"] = w_property10_help
# Property 11
w_property11 = pn.widgets.FloatSlider(
    name="Volumetric capacity (mAh/L)",
    start=-10,
    end=10,
    step=0.5,
    value=0,
    sizing_mode="fixed",
    width=SIDEBAR_WIDGET_W,
)
w_property11_help = pn.widgets.TooltipIcon(
    value="Adjust the weight of the 'Volumetric capacity (mAh/L)' property in the <b><i>ranking function</i></b>."
)
weights["Volumetric capacity (mAh/L)"] = w_property11
weights_helper["Volumetric capacity (mAh/L)"] = w_property11_help
# Property 12
w_property12 = pn.widgets.FloatSlider(
    name="Gravimetric capacity (mAh/g)",
    start=-10,
    end=10,
    step=0.5,
    value=2,
    sizing_mode="fixed",
    width=SIDEBAR_WIDGET_W,
)
w_property12_help = pn.widgets.TooltipIcon(
    value="Adjust the weight of the 'Gravimetric capacity (mAh/g)' property in the <b><i>ranking function</i></b>."
)
weights["Gravimetric capacity (mAh/g)"] = w_property12
weights_helper["Gravimetric capacity (mAh/g)"] = w_property12_help
# Property 13
w_property13 = pn.widgets.FloatSlider(
    name="Volumetric energy (Wh/L)",
    start=-10,
    end=10,
    step=0.5,
    value=0,
    sizing_mode="fixed",
    width=SIDEBAR_WIDGET_W,
)
w_property13_help = pn.widgets.TooltipIcon(
    value="Adjust the weight of the 'Volumetric energy (Wh/L)' property in the <b><i>ranking function</i></b>."
)
weights["Volumetric energy (Wh/L)"] = w_property13
weights_helper["Volumetric energy (Wh/L)"] = w_property13_help
# Property 14
w_property14 = pn.widgets.FloatSlider(
    name="Gravimetric energy (Wh/kg)",
    start=-10,
    end=10,
    step=0.5,
    value=2,
    sizing_mode="fixed",
    width=SIDEBAR_WIDGET_W,
)
w_property14_help = pn.widgets.TooltipIcon(
    value="Adjust the weight of the 'Gravimetric energy (Wh/kg)' property in the <b><i>ranking function</i></b>."
)
weights["Gravimetric energy (Wh/kg)"] = w_property14
weights_helper["Gravimetric energy (Wh/kg)"] = w_property14_help

# (2) Widget SIDEBAR : properties range
sliders = {}
sliders_helper = {}
# Property 1
s_property1 = create_range_slider("Average Voltage (V)", "Average Voltage (V)")
s_property1_help = pn.widgets.TooltipIcon(
<<<<<<< HEAD
    value="<b>Average Voltage (V)</b> Average voltage predicted by the ensemble committee of four E3NN models."
=======
    value="<b>Average Voltage (V)</b>: Average voltage predicted by the ensemble committee of four E3NN models."
>>>>>>> 441d8f41
)
sliders["Average Voltage (V)"] = s_property1
sliders_helper["Average Voltage (V)"] = s_property1_help
# Property 2
<<<<<<< HEAD
s_property2 = create_range_slider("AI-experts confidence (-)", "Property 2 (-)")
s_property2_help = pn.widgets.TooltipIcon(value="<b>Property 2 (-)</b> description...")
=======
s_property2 = create_range_slider("AI-experts confidence (-)", "AI-experts confidence (-)")
s_property2_help = pn.widgets.TooltipIcon(
    value="<b>AI-experts confidence (-)</b>: Confidence level of the ensemble committee of ten GBDT models in classifying the material as a cathode."
)
>>>>>>> 441d8f41
sliders["AI-experts confidence (-)"] = s_property2
sliders_helper["AI-experts confidence (-)"] = s_property2_help
# Property 3
s_property3 = create_range_slider("Max Volume expansion (-)", "Max Volume expansion (-)")
s_property3_help = pn.widgets.TooltipIcon(
    value="<b>Max Volume expansion (-)</b>: Predicted maximum volume expansion (<i>V<sub>max</sub>/V<sub>min</sub></i>)of the cathode during discharge, estimated by the ensemble committee of four E3NN models."
)
sliders["Max Volume expansion (-)"] = s_property3
sliders_helper["Max Volume expansion (-)"] = s_property3_help
# Property 4
<<<<<<< HEAD
s_property4 = create_range_slider("Stability charge (eV/atom)", "Property 4 (-)")
s_property4_help = pn.widgets.TooltipIcon(value="<b>Property 4 (-)</b> description...")
sliders["Stability charge (eV/atom)"] = s_property4
sliders_helper["Stability charge (eV/atom)"] = s_property4_help
# Property 5
s_property5 = create_range_slider("Stability discharge (eV/atom)", "Property 5 (-)")
s_property5_help = pn.widgets.TooltipIcon(value="<b>Property 5 (-)</b> description...")
=======
s_property4 = create_range_slider("Stability charge (eV/atom)", "Stability charge (eV/atom)")
s_property4_help = pn.widgets.TooltipIcon(
    value="<b>Stability charge (eV/atom)</b>: Predicted energy above the hull for the specified charge state."
)
sliders["Stability charge (eV/atom)"] = s_property4
sliders_helper["Stability charge (eV/atom)"] = s_property4_help
# Property 5
s_property5 = create_range_slider("Stability discharge (eV/atom)", "Stability discharge (eV/atom)")
s_property5_help = pn.widgets.TooltipIcon(
    value="<b>Stability discharge (eV/atom)</b>: Predicted energy above the hull for the specified discharge state."
)
>>>>>>> 441d8f41
sliders["Stability discharge (eV/atom)"] = s_property5
sliders_helper["Stability discharge (eV/atom)"] = s_property5_help
# Property 6
s_property6 = create_range_slider("Volumetric capacity (mAh/L)", "Volumetric capacity (mAh/L)")
s_property6_help = pn.widgets.TooltipIcon(
    value="<b>Volumetric capacity (mAh/L)</b>:  Capacity denisty of the pure cathode material."
)
sliders["Volumetric capacity (mAh/L)"] = s_property6
sliders_helper["Volumetric capacity (mAh/L)"] = s_property6_help
# Property 7
s_property7 = create_range_slider("Gravimetric capacity (mAh/g)", "Gravimetric capacity (mAh/g)")
s_property7_help = pn.widgets.TooltipIcon(
    value="<b>Gravimetric capacity (mAh/g)</b>: Specific capacity of the pure cathode material."
)
sliders["Gravimetric capacity (mAh/g)"] = s_property7
sliders_helper["Gravimetric capacity (mAh/g)"] = s_property7_help
# Property 8
s_property8 = create_range_slider("Volumetric energy (Wh/L)", "Volumetric energy (Wh/L)")
s_property8_help = pn.widgets.TooltipIcon(
    value="<b>Volumetric energy (Wh/L)</b>: Energy denisty of the pure cathode material."
)
sliders["Volumetric energy (Wh/L)"] = s_property8
sliders_helper["Volumetric energy (Wh/L)"] = s_property8_help
# Property 9
s_property9 = create_range_slider("Gravimetric energy (Wh/kg)", "Gravimetric energy (Wh/kg)")
s_property9_help = pn.widgets.TooltipIcon(
    value="<b>Gravimetric energy (Wh/kg)</b>: Specific energy of the pure cathode material."
)
sliders["Gravimetric energy (Wh/kg)"] = s_property9
sliders_helper["Gravimetric energy (Wh/kg)"] = s_property9_help

# (3) Widget SIDEBAR: Ions selection
select_ions = pn.widgets.MultiChoice(
    value=WORKING_IONS_ACTIVE,
    options=WORKING_IONS,
    #  sizing_mode='stretch_width',
    width=SIDEBAR_WIDGET_W,
    sizing_mode="fixed",
    description="Add or remove <i>cathodes</i> with a specific <i>active ion material</i>",
)


# (1) Widget MAIN: Table properties
select_properties = pn.widgets.MultiChoice(
    name="Database Properties",
    value=COLUMNS_ACTIVE,
    options=COLUMNS,
    sizing_mode="stretch_width",
)

# (2) Widget MAIN: Table
editors = {key: {"disabled": True} for key in df}
downloadable_table = pn.bind(
    build_interactive_table,
    # weights
    w_property1=w_property1,
    w_property2=w_property2,
    w_property3=w_property3,
    w_property4=w_property4,
    w_property5=w_property5,
    w_property6=w_property6,
    w_property7=w_property7,
    w_property8=w_property8,
    w_property9=w_property9,
    w_property10=w_property10,
    w_property11=w_property11,
    w_property12=w_property12,
    w_property13=w_property13,
    w_property14=w_property14,
    # sliders
    # s_classifier_mean=s_classifier_mean,
    columns=select_properties,
    categories=select_ions,
    sliders=sliders,
)

# (3) Widget MAIN: Plot
plot = pn.bind(
    build_interactive_plot,
    s_property1=s_property1,
    s_property2=s_property2,
    s_property3=s_property3,
    s_property4=s_property4,
    s_property5=s_property5,
    s_property6=s_property6,
    s_property7=s_property7,
    s_property8=s_property8,
    s_property9=s_property9,
    categories=select_ions,
)

# Widget MAIN: Text
text_info = pn.pane.Markdown(ABOUT_MSG, width=ABOUT_W)
download_bibtex = pn.widgets.FileDownload(
    icon="download",
    label="Download BibTeX ",
    button_type="primary",
    filename="reference.bib",
    callback=partial(get_raw_file_github, BIB_FILE),
    embed=True,
)
download_ris = pn.widgets.FileDownload(
    icon="download",
    label="Download RIS ",
    button_type="primary",
    filename="reference.ris",
    callback=partial(get_raw_file_github, RIS_FILE),
    embed=True,
)
download_rtf = pn.widgets.FileDownload(
    icon="download",
    label="Download RTF ",
    button_type="primary",
    filename="reference.rtf",
    callback=partial(get_raw_file_github, RTF_FILE),
    embed=True,
)

about_box = pn.Column(
    text_info, pn.Row(download_bibtex, download_ris, download_rtf, styles=dict(margin="auto"))
)

# Layout
weights_col = pn.Column()
for key in weights.keys():
    weights_col.append(pn.Row(weights[key], weights_helper[key]))

sliders_col = pn.Column()
for key in sliders.keys():
    sliders_col.append(pn.Row(sliders[key], sliders_helper[key]))

controls_tabs_intro = pn.pane.Markdown(
    """
<style>
p, h1, h2, h3 {
    margin-block-start: 0.2em;
    margin-block-end: 0.2em;
}
ul {
    margin-block-start: 0.3em;
    margin-block-end: 0.3em;
}
</style>
## Control panel
The control panel below has two tabs:
* **Properties**: Allows you to filter the database by controlling the ranges of different properties.
* **Ranking**: Allows you to control the ranking score by adjusting the weights applied to different min-max normalized properties.""",
    # styles={'margin-block-start': "0.5em"},
)

controls_tabs = pn.Tabs(("Properties", sliders_col), ("Ranking", weights_col))

box_select_ions = pn.Column(
    pn.Row(
        pn.pane.Markdown(
            """
<style>
p, h1, h2, h3 {
    margin-block-start: 0.2em;
    margin-block-end: 0.2em;
}
ul {
    margin-block-start: 0.3em;
    margin-block-end: 0.3em;
}
</style>
## Working Ion
Easily manage cathodes associated with a specific working ion."""
        ),
        #    pn.widgets.TooltipIcon(
        #        value="Add or remove <i>cathodes</i> with a specific <i>active ion material</i>"
        #        )
    ),
    select_ions,
)

divider_sb = pn.layout.Divider(margin=(-5, 0, -5, 0))
divider_m = pn.layout.Divider()
footer = pn.pane.HTML(FOOTER, sizing_mode="stretch_width")


pn.template.FastListTemplate(
    site=SITE,
    title=TITLE,
    logo=LOGO,
    meta_author=META["authors"],
    meta_viewport=META["viewport"],
    meta_keywords=META["keywords"],
    meta_description=META["description"],
    sidebar=[box_select_ions, divider_sb, controls_tabs_intro, controls_tabs],
    main=[
        pn.Row(plot, about_box),
        pn.Column(select_properties, downloadable_table),
        divider_m,
        footer,
    ],
    sidebar_width=SIDEBAR_W,
    # header_background = "CadetBlue",
    main_layout=None,
    accent=ACCENT,
).servable()<|MERGE_RESOLUTION|>--- conflicted
+++ resolved
@@ -445,29 +445,6 @@
     return pn.Column(filename, button, table)
 
 
-<<<<<<< HEAD
-hover = HoverTool(
-    # tooltips=[
-    #     ("ID", "@{ID}"),
-    #     ("Category 1", "@{Category 1}"),
-    #     ("Average Voltage (V)", "@{Property 1}{0.2f}"),
-    #     ("AI-experts confidence (-)", "@{Property 2}{0.2f}"),
-    #     ("Max Volume expansion (%)", "@{Property 3}{0.2f}"),
-    # ],
-    tooltips=[
-        (
-            col,
-            (
-                f"@{{{col}}}{{0.2f}}"
-                if df[col].dtype in ["float64", "float32", "float", "int"]
-                else f"@{{{col}}}"
-            ),
-        )
-        for col in df.columns
-    ],
-    mode="mouse",  # 'mouse' mode ensures only the topmost point is selected
-)
-=======
 # hover = HoverTool(
 #     # tooltips=[
 #     #     ("ID", "@{ID}"),
@@ -489,7 +466,6 @@
 #         ],
 #      mode='mouse'  # 'mouse' mode ensures only the topmost point is selected
 # )
->>>>>>> 441d8f41
 
 
 def build_interactive_plot(
@@ -803,24 +779,15 @@
 # Property 1
 s_property1 = create_range_slider("Average Voltage (V)", "Average Voltage (V)")
 s_property1_help = pn.widgets.TooltipIcon(
-<<<<<<< HEAD
-    value="<b>Average Voltage (V)</b> Average voltage predicted by the ensemble committee of four E3NN models."
-=======
     value="<b>Average Voltage (V)</b>: Average voltage predicted by the ensemble committee of four E3NN models."
->>>>>>> 441d8f41
 )
 sliders["Average Voltage (V)"] = s_property1
 sliders_helper["Average Voltage (V)"] = s_property1_help
 # Property 2
-<<<<<<< HEAD
-s_property2 = create_range_slider("AI-experts confidence (-)", "Property 2 (-)")
-s_property2_help = pn.widgets.TooltipIcon(value="<b>Property 2 (-)</b> description...")
-=======
 s_property2 = create_range_slider("AI-experts confidence (-)", "AI-experts confidence (-)")
 s_property2_help = pn.widgets.TooltipIcon(
     value="<b>AI-experts confidence (-)</b>: Confidence level of the ensemble committee of ten GBDT models in classifying the material as a cathode."
 )
->>>>>>> 441d8f41
 sliders["AI-experts confidence (-)"] = s_property2
 sliders_helper["AI-experts confidence (-)"] = s_property2_help
 # Property 3
@@ -831,15 +798,6 @@
 sliders["Max Volume expansion (-)"] = s_property3
 sliders_helper["Max Volume expansion (-)"] = s_property3_help
 # Property 4
-<<<<<<< HEAD
-s_property4 = create_range_slider("Stability charge (eV/atom)", "Property 4 (-)")
-s_property4_help = pn.widgets.TooltipIcon(value="<b>Property 4 (-)</b> description...")
-sliders["Stability charge (eV/atom)"] = s_property4
-sliders_helper["Stability charge (eV/atom)"] = s_property4_help
-# Property 5
-s_property5 = create_range_slider("Stability discharge (eV/atom)", "Property 5 (-)")
-s_property5_help = pn.widgets.TooltipIcon(value="<b>Property 5 (-)</b> description...")
-=======
 s_property4 = create_range_slider("Stability charge (eV/atom)", "Stability charge (eV/atom)")
 s_property4_help = pn.widgets.TooltipIcon(
     value="<b>Stability charge (eV/atom)</b>: Predicted energy above the hull for the specified charge state."
@@ -851,7 +809,6 @@
 s_property5_help = pn.widgets.TooltipIcon(
     value="<b>Stability discharge (eV/atom)</b>: Predicted energy above the hull for the specified discharge state."
 )
->>>>>>> 441d8f41
 sliders["Stability discharge (eV/atom)"] = s_property5
 sliders_helper["Stability discharge (eV/atom)"] = s_property5_help
 # Property 6
