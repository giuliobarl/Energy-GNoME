--- conflicted
+++ resolved
@@ -9,10 +9,7 @@
 import requests
 
 pn.extension("tabulator")
-<<<<<<< HEAD
-=======
-
->>>>>>> bc65c6ec
+
 pn.extension(throttled=True)
 
 # CONSTANTS (settings)
